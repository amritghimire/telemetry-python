--- conflicted
+++ resolved
@@ -1,9 +1,6 @@
 """Iterative Telemetry."""
-<<<<<<< HEAD
 import contextlib
 import dataclasses
-=======
->>>>>>> fc022d1e
 import hashlib
 import json
 import logging
@@ -15,11 +12,8 @@
 from functools import lru_cache, wraps
 from pathlib import Path
 from threading import Thread
-<<<<<<< HEAD
 from typing import Any, Callable, Dict, Iterator, List, Optional, Tuple, Union
-=======
-from typing import Any, Callable, Dict, List, Optional, Tuple, Union
->>>>>>> fc022d1e
+
 
 import distro
 import requests
